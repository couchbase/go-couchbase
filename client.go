/*
Package couchbase provides a smart client for go.

Usage:

 client, err := couchbase.Connect("http://myserver:8091/")
 handleError(err)
 pool, err := client.GetPool("default")
 handleError(err)
 bucket, err := pool.GetBucket("MyAwesomeBucket")
 handleError(err)
 ...

or a shortcut for the bucket directly

 bucket, err := couchbase.GetBucket("http://myserver:8091/", "default", "default")

in any case, you can specify authentication credentials using
standard URL userinfo syntax:

 b, err := couchbase.GetBucket("http://bucketname:bucketpass@myserver:8091/",
         "default", "bucket")
*/
package couchbase

import (
	"encoding/binary"
	"encoding/json"
	"errors"
	"fmt"
	"io"
	"log"
	"runtime"
	"strings"
	"sync"
	"time"

<<<<<<< HEAD
	"github.com/dustin/gomemcached"
	"github.com/dustin/gomemcached/client" // package name is 'memcached'
=======
	"github.com/couchbase/gomemcached"
	"github.com/couchbase/gomemcached/client"
>>>>>>> 3d3e75f9
)

// Maximum number of times to retry a chunk of a bulk get on error.
var MaxBulkRetries = 1000

// If this is set to a nonzero duration, Do() and ViewCustom() will log a warning if the call
// takes longer than that.
var SlowServerCallWarningThreshold time.Duration

func slowLog(startTime time.Time, format string, args ...interface{}) {
	if elapsed := time.Now().Sub(startTime); elapsed > SlowServerCallWarningThreshold {
		pc, _, _, _ := runtime.Caller(2)
		caller := runtime.FuncForPC(pc).Name()
		log.Printf("go-couchbase: "+format+" in "+caller+" took "+elapsed.String(), args...)
	}
}

// ClientOpCallback is called for each invocation of Do.
var ClientOpCallback func(opname, k string, start time.Time, err error)

// Do executes a function on a memcached connection to the node owning key "k"
//
// Note that this automatically handles transient errors by replaying
// your function on a "not-my-vbucket" error, so don't assume
// your command will only be executed only once.
func (b *Bucket) Do(k string, f func(mc *memcached.Client, vb uint16) error) (err error) {
	if SlowServerCallWarningThreshold > 0 {
		defer slowLog(time.Now(), "call to Do(%q)", k)
	}

	vb := b.VBHash(k)

	maxTries := len(b.Nodes()) * 2
	for i := 0; i < maxTries; i++ {
		// We encapsulate the attempt within an anonymous function to allow
		// "defer" statement to work as intended.
		retry, err := func() (retry bool, err error) {
<<<<<<< HEAD
			conn, pool, err := b.getConnectionToVBucket(vb)
=======
			vbm := b.VBServerMap()
			if len(vbm.VBucketMap) < int(vb) {
				return false, fmt.Errorf("vbmap smaller than vbucket list: %v vs. %v",
					vb, vbm.VBucketMap)
			}
			masterID := vbm.VBucketMap[vb][0]
			pool := b.getConnPool(masterID)
			conn, err := pool.Get()
			defer pool.Return(conn)
>>>>>>> 3d3e75f9
			if err != nil {
				return
			}
			defer pool.Return(conn)

			err = f(conn, uint16(vb))
			if i, ok := err.(*gomemcached.MCResponse); ok {
				st := i.Status
				retry = st == gomemcached.NOT_MY_VBUCKET
			}
			return
		}()

		if retry {
			b.Refresh()
		} else {
			return err
		}
	}

	return fmt.Errorf("unable to complete action after %v attemps",
		maxTries)
}

type gatheredStats struct {
	sn   string
	vals map[string]string
}

func getStatsParallel(b *Bucket, offset int, which string,
	ch chan<- gatheredStats) {
	sn := b.VBServerMap().ServerList[offset]

	results := map[string]string{}
	pool := b.getConnPool(offset)
	conn, err := pool.Get()
	defer pool.Return(conn)
	if err != nil {
		ch <- gatheredStats{sn, results}
	} else {
		st, err := conn.StatsMap(which)
		if err == nil {
			ch <- gatheredStats{sn, st}
		} else {
			ch <- gatheredStats{sn, results}
		}
	}
}

// GetStats gets a set of stats from all servers.
//
// Returns a map of server ID -> map of stat key to map value.
func (b *Bucket) GetStats(which string) map[string]map[string]string {
	rv := map[string]map[string]string{}

	vsm := b.VBServerMap()
	if vsm.ServerList == nil {
		return rv
	}
	// Go grab all the things at once.
	todo := len(vsm.ServerList)
	ch := make(chan gatheredStats, todo)

	for offset := range vsm.ServerList {
		go getStatsParallel(b, offset, which, ch)
	}

	// Gather the results
	for i := 0; i < len(vsm.ServerList); i++ {
		g := <-ch
		if len(g.vals) > 0 {
			rv[g.sn] = g.vals
		}
	}

	return rv
}

// Errors that are not considered fatal for our fetch loop
func isConnError(err error) bool {
	if err == io.EOF {
		return true
	}
	estr := err.Error()
	return strings.Contains(estr, "broken pipe") ||
		strings.Contains(estr, "connection reset")
}

func (b *Bucket) doBulkGet(vb uint16, keys []string,
	ch chan<- map[string]*gomemcached.MCResponse, ech chan error) {
	if SlowServerCallWarningThreshold > 0 {
		defer slowLog(time.Now(), "call to doBulkGet(%d, %d keys)", vb, len(keys))
	}

	rv := map[string]*gomemcached.MCResponse{}

	attempts := 0
	done := false
	for attempts < MaxBulkRetries && !done {
		masterID := b.VBServerMap().VBucketMap[vb][0]
		attempts++

		// This stack frame exists to ensure we can clean up
		// connection at a reasonable time.
		err := func() error {
			pool := b.getConnPool(masterID)
			conn, err := pool.Get()
			if err != nil {
				// retry
				return nil
			}
			defer pool.Return(conn)

			m, err := conn.GetBulk(vb, keys)
			switch err.(type) {
			case *gomemcached.MCResponse:
				st := err.(*gomemcached.MCResponse).Status
				if st == gomemcached.NOT_MY_VBUCKET {
					b.Refresh()
					// retry
					err = nil
				}
				return err
			case error:
				if !isConnError(err) {
					ech <- err
					ch <- rv
					return err
				}
				log.Printf("Connection Error: %s. Refreshing bucket", err.Error())
				b.Refresh()
				// retry
				return nil
			}
			if m != nil {
				if len(rv) == 0 {
					rv = m
				} else {
					for k, v := range m {
						rv[k] = v
					}
				}
			}
			done = true
			return nil
		}()

		if err != nil {
			return
		}
	}

	if attempts == MaxBulkRetries {
		ech <- fmt.Errorf("bulkget exceeded MaxBulkRetries for vbucket %d", vb)
	}

	ch <- rv
}

func (b *Bucket) processBulkGet(kdm map[uint16][]string,
	ch chan map[string]*gomemcached.MCResponse, ech chan error) {
	wch := make(chan uint16)
	defer close(ch)
	defer close(ech)

	wg := &sync.WaitGroup{}
	worker := func() {
		defer wg.Done()
		for k := range wch {
			b.doBulkGet(k, kdm[k], ch, ech)
		}
	}

	for i := 0; i < 4; i++ {
		wg.Add(1)
		go worker()
	}

	for k := range kdm {
		wch <- k
	}
	close(wch)
	wg.Wait()
}

type multiError []error

func (m multiError) Error() string {
	if len(m) == 0 {
		panic("Error of none")
	}

	return fmt.Sprintf("{%v errors, starting with %v}", len(m), m[0].Error())
}

// Convert a stream of errors from ech into a multiError (or nil) and
// send down eout.
//
// At least one send is guaranteed on eout, but two is possible, so
// buffer the out channel appropriately.
func errorCollector(ech <-chan error, eout chan<- error) {
	defer func() { eout <- nil }()
	var errs multiError
	for e := range ech {
		errs = append(errs, e)
	}

	if len(errs) > 0 {
		eout <- errs
	}
}

// GetBulk fetches multiple keys concurrently.
//
// Unlike more convenient GETs, the entire response is returned in the
// map for each key.  Keys that were not found will not be included in
// the map.
func (b *Bucket) GetBulk(keys []string) (map[string]*gomemcached.MCResponse, error) {
	// Organize by vbucket
	kdm := map[uint16][]string{}
	for _, k := range keys {
		vb := uint16(b.VBHash(k))
		a, ok := kdm[vb]
		if !ok {
			a = []string{}
		}
		kdm[vb] = append(a, k)
	}

	eout := make(chan error, 2)

	// processBulkGet will own both of these channels and
	// guarantee they're closed before it returns.
	ch := make(chan map[string]*gomemcached.MCResponse)
	ech := make(chan error)
	go b.processBulkGet(kdm, ch, ech)

	go errorCollector(ech, eout)

	rv := map[string]*gomemcached.MCResponse{}
	for m := range ch {
		for k, v := range m {
			rv[k] = v
		}
	}

	return rv, <-eout
}

// WriteOptions is the set of option flags availble for the Write
// method.  They are ORed together to specify the desired request.
type WriteOptions int

const (
	// Raw specifies that the value is raw []byte or nil; don't
	// JSON-encode it.
	Raw = WriteOptions(1 << iota)
	// AddOnly indicates an item should only be written if it
	// doesn't exist, otherwise ErrKeyExists is returned.
	AddOnly
	// Persist causes the operation to block until the server
	// confirms the item is persisted.
	Persist
	// Indexable causes the operation to block until it's availble via the index.
	Indexable
	// Append indicates the given value should be appended to the
	// existing value for the given key.
	Append
)

var optNames = []struct {
	opt  WriteOptions
	name string
}{
	{Raw, "raw"},
	{AddOnly, "addonly"}, {Persist, "persist"},
	{Indexable, "indexable"}, {Append, "append"},
}

// String representation of WriteOptions
func (w WriteOptions) String() string {
	f := []string{}
	for _, on := range optNames {
		if w&on.opt != 0 {
			f = append(f, on.name)
			w &= ^on.opt
		}
	}
	if len(f) == 0 || w != 0 {
		f = append(f, fmt.Sprintf("0x%x", int(w)))
	}
	return strings.Join(f, "|")
}

// Error returned from Write with AddOnly flag, when key already exists in the bucket.
var ErrKeyExists = errors.New("key exists")

// General-purpose value setter.
//
// The Set, Add and Delete methods are just wrappers around this.  The
// interpretation of `v` depends on whether the `Raw` option is
// given. If it is, v must be a byte array or nil. (A nil value causes
// a delete.) If `Raw` is not given, `v` will be marshaled as JSON
// before being written. It must be JSON-marshalable and it must not
// be nil.
func (b *Bucket) Write(k string, flags, exp int, v interface{},
	opt WriteOptions) (err error) {

	if ClientOpCallback != nil {
		defer func(t time.Time) {
			ClientOpCallback(fmt.Sprintf("Write(%v)", opt), k, t, err)
		}(time.Now())
	}

	var data []byte
	if opt&Raw == 0 {
		data, err = json.Marshal(v)
		if err != nil {
			return err
		}
	} else if v != nil {
		data = v.([]byte)
	}

	var res *gomemcached.MCResponse
	err = b.Do(k, func(mc *memcached.Client, vb uint16) error {
		if opt&AddOnly != 0 {
			res, err = memcached.UnwrapMemcachedError(
				mc.Add(vb, k, flags, exp, data))
			if err == nil && res.Status != gomemcached.SUCCESS {
				if res.Status == gomemcached.KEY_EEXISTS {
					err = ErrKeyExists
				} else {
					err = res
				}
			}
		} else if opt&Append != 0 {
			res, err = mc.Append(vb, k, data)
		} else if data == nil {
			res, err = mc.Del(vb, k)
		} else {
			res, err = mc.Set(vb, k, flags, exp, data)
		}
		return err
	})

	if err == nil && (opt&(Persist|Indexable) != 0) {
		err = b.WaitForPersistence(k, res.Cas, data == nil)
	}

	return err
}

func (b *Bucket) WriteCas(k string, flags, exp int, cas uint64, v interface{},
	opt WriteOptions) (err error) {

	if ClientOpCallback != nil {
		defer func(t time.Time) {
			ClientOpCallback(fmt.Sprintf("Write(%v)", opt), k, t, err)
		}(time.Now())
	}

	var data []byte
	if opt&Raw == 0 {
		data, err = json.Marshal(v)
		if err != nil {
			return err
		}
	} else if v != nil {
		data = v.([]byte)
	}

	var res *gomemcached.MCResponse
	err = b.Do(k, func(mc *memcached.Client, vb uint16) error {
		res, err = mc.SetCas(vb, k, flags, exp, cas, data)
		return err
	})

	if err == nil && (opt&(Persist|Indexable) != 0) {
		err = b.WaitForPersistence(k, res.Cas, data == nil)
	}

	return err
}

// Set a value in this bucket with Cas
func (b *Bucket) Cas(k string, exp int, cas uint64, v interface{}) error {
	return b.WriteCas(k, 0, exp, cas, v, 0)
}

// Set a value in this bucket with Cas without json encoding it
func (b *Bucket) CasRaw(k string, exp int, cas uint64, v interface{}) error {
	return b.WriteCas(k, 0, exp, cas, v, Raw)
}

// Set a value in this bucket.
// The value will be serialized into a JSON document.
func (b *Bucket) Set(k string, exp int, v interface{}) error {
	return b.Write(k, 0, exp, v, 0)
}

// SetRaw sets a value in this bucket without JSON encoding it.
func (b *Bucket) SetRaw(k string, exp int, v []byte) error {
	return b.Write(k, 0, exp, v, Raw)
}

// Add adds a value to this bucket; like Set except that nothing
// happens if the key exists.  The value will be serialized into a
// JSON document.
func (b *Bucket) Add(k string, exp int, v interface{}) (added bool, err error) {
	err = b.Write(k, 0, exp, v, AddOnly)
	if err == ErrKeyExists {
		return false, nil
	}
	return (err == nil), err
}

// AddRaw adds a value to this bucket; like SetRaw except that nothing
// happens if the key exists.  The value will be stored as raw bytes.
func (b *Bucket) AddRaw(k string, exp int, v []byte) (added bool, err error) {
	err = b.Write(k, 0, exp, v, AddOnly|Raw)
	if err == ErrKeyExists {
		return false, nil
	}
	return (err == nil), err
}

// Append appends raw data to an existing item.
func (b *Bucket) Append(k string, data []byte) error {
	return b.Write(k, 0, 0, data, Append|Raw)
}

// GetsRaw gets a raw value from this bucket including its CAS
// counter and flags.
func (b *Bucket) GetsRaw(k string) (data []byte, flags int,
	cas uint64, err error) {

	if ClientOpCallback != nil {
		defer func(t time.Time) { ClientOpCallback("GetsRaw", k, t, err) }(time.Now())
	}

	err = b.Do(k, func(mc *memcached.Client, vb uint16) error {
		res, err := mc.Get(vb, k)
		if err != nil {
			return err
		}
		cas = res.Cas
		if len(res.Extras) >= 4 {
			flags = int(binary.BigEndian.Uint32(res.Extras))
		}
		data = res.Body
		return nil
	})
	return
}

// Gets gets a value from this bucket, including its CAS counter.  The
// value is expected to be a JSON stream and will be deserialized into
// rv.
func (b *Bucket) Gets(k string, rv interface{}, caso *uint64) error {
	data, _, cas, err := b.GetsRaw(k)
	if err != nil {
		return err
	}
	if caso != nil {
		*caso = cas
	}
	return json.Unmarshal(data, rv)
}

// Get a value from this bucket.
// The value is expected to be a JSON stream and will be deserialized
// into rv.
func (b *Bucket) Get(k string, rv interface{}) error {
	return b.Gets(k, rv, nil)
}

// GetRaw gets a raw value from this bucket.  No marshaling is performed.
func (b *Bucket) GetRaw(k string) ([]byte, error) {
	d, _, _, err := b.GetsRaw(k)
	return d, err
}

// Delete a key from this bucket.
func (b *Bucket) Delete(k string) error {
	return b.Write(k, 0, 0, nil, Raw)
}

// Incr increments the value at a given key.
func (b *Bucket) Incr(k string, amt, def uint64, exp int) (val uint64, err error) {
	if ClientOpCallback != nil {
		defer func(t time.Time) { ClientOpCallback("Incr", k, t, err) }(time.Now())
	}

	var rv uint64
	err = b.Do(k, func(mc *memcached.Client, vb uint16) error {
		res, err := mc.Incr(vb, k, amt, def, exp)
		if err != nil {
			return err
		}
		rv = res
		return nil
	})
	return rv, err
}

// Wrapper around memcached.CASNext()
func (b *Bucket) casNext(k string, exp int, state *memcached.CASState) bool {
	if ClientOpCallback != nil {
		defer func(t time.Time) {
			ClientOpCallback("casNext", k, t, state.Err)
		}(time.Now())
	}

	keepGoing := false
	state.Err = b.Do(k, func(mc *memcached.Client, vb uint16) error {
		keepGoing = mc.CASNext(vb, k, exp, state)
		return state.Err
	})
	return keepGoing && state.Err == nil
}

// An UpdateFunc is a callback function to update a document
type UpdateFunc func(current []byte) (updated []byte, err error)

// Return this as the error from an UpdateFunc to cancel the Update
// operation.
const UpdateCancel = memcached.CASQuit

// Update performs a Safe update of a document, avoiding conflicts by
// using CAS.
//
// The callback function will be invoked with the current raw document
// contents (or nil if the document doesn't exist); it should return
// the updated raw contents (or nil to delete.)  If it decides not to
// change anything it can return UpdateCancel as the error.
//
// If another writer modifies the document between the get and the
// set, the callback will be invoked again with the newer value.
func (b *Bucket) Update(k string, exp int, callback UpdateFunc) error {
	_, err := b.update(k, exp, callback)
	return err
}

// internal version of Update that returns a CAS value
func (b *Bucket) update(k string, exp int, callback UpdateFunc) (newCas uint64, err error) {
	var state memcached.CASState
	for b.casNext(k, exp, &state) {
		var err error
		if state.Value, err = callback(state.Value); err != nil {
			return 0, err
		}
	}
	return state.Cas, state.Err
}

// A WriteUpdateFunc is a callback function to update a document
type WriteUpdateFunc func(current []byte) (updated []byte, opt WriteOptions, err error)

// WriteUpdate performs a Safe update of a document, avoiding
// conflicts by using CAS.  WriteUpdate is like Update, except that
// the callback can return a set of WriteOptions, of which Persist and
// Indexable are recognized: these cause the call to wait until the
// document update has been persisted to disk and/or become available
// to index.
func (b *Bucket) WriteUpdate(k string, exp int, callback WriteUpdateFunc) error {
	var writeOpts WriteOptions
	var deletion bool
	// Wrap the callback in an UpdateFunc we can pass to Update:
	updateCallback := func(current []byte) (updated []byte, err error) {
		update, opt, err := callback(current)
		writeOpts = opt
		deletion = (update == nil)
		return update, err
	}
	cas, err := b.update(k, exp, updateCallback)
	if err != nil {
		return err
	}
	// If callback asked, wait for persistence or indexability:
	if writeOpts&(Persist|Indexable) != 0 {
		err = b.WaitForPersistence(k, cas, deletion)
	}
	return err
}

// Observe observes the current state of a document.
func (b *Bucket) Observe(k string) (result memcached.ObserveResult, err error) {
	if ClientOpCallback != nil {
		defer func(t time.Time) { ClientOpCallback("Observe", k, t, err) }(time.Now())
	}

	err = b.Do(k, func(mc *memcached.Client, vb uint16) error {
		result, err = mc.Observe(vb, k)
		return err
	})
	return
}

// Returned from WaitForPersistence (or Write, if the Persistent or Indexable flag is used)
// if the value has been overwritten by another before being persisted.
var ErrOverwritten = errors.New("overwritten")

// Returned from WaitForPersistence (or Write, if the Persistent or Indexable flag is used)
// if the value hasn't been persisted by the timeout interval
var ErrTimeout = errors.New("timeout")

// WaitForPersistence waits for an item to be considered durable.
//
// Besides transport errors, ErrOverwritten may be returned if the
// item is overwritten before it reaches durability.  ErrTimeout may
// occur if the item isn't found durable in a reasonable amount of
// time.
func (b *Bucket) WaitForPersistence(k string, cas uint64, deletion bool) error {
	timeout := 10 * time.Second
	sleepDelay := 5 * time.Millisecond
	start := time.Now()
	for {
		time.Sleep(sleepDelay)
		sleepDelay += sleepDelay / 2 // multiply delay by 1.5 every time

		result, err := b.Observe(k)
		if err != nil {
			return err
		}
		if persisted, overwritten := result.CheckPersistence(cas, deletion); overwritten {
			return ErrOverwritten
		} else if persisted {
			return nil
		}

		if result.PersistenceTime > 0 {
			timeout = 2 * result.PersistenceTime
		}
		if time.Since(start) >= timeout-sleepDelay {
			return ErrTimeout
		}
	}
}<|MERGE_RESOLUTION|>--- conflicted
+++ resolved
@@ -35,13 +35,8 @@
 	"sync"
 	"time"
 
-<<<<<<< HEAD
-	"github.com/dustin/gomemcached"
-	"github.com/dustin/gomemcached/client" // package name is 'memcached'
-=======
 	"github.com/couchbase/gomemcached"
-	"github.com/couchbase/gomemcached/client"
->>>>>>> 3d3e75f9
+	"github.com/couchbase/gomemcached/client" // package name is 'memcached'
 )
 
 // Maximum number of times to retry a chunk of a bulk get on error.
@@ -79,19 +74,7 @@
 		// We encapsulate the attempt within an anonymous function to allow
 		// "defer" statement to work as intended.
 		retry, err := func() (retry bool, err error) {
-<<<<<<< HEAD
 			conn, pool, err := b.getConnectionToVBucket(vb)
-=======
-			vbm := b.VBServerMap()
-			if len(vbm.VBucketMap) < int(vb) {
-				return false, fmt.Errorf("vbmap smaller than vbucket list: %v vs. %v",
-					vb, vbm.VBucketMap)
-			}
-			masterID := vbm.VBucketMap[vb][0]
-			pool := b.getConnPool(masterID)
-			conn, err := pool.Get()
-			defer pool.Return(conn)
->>>>>>> 3d3e75f9
 			if err != nil {
 				return
 			}
